use super::{
    storage::{account_from, make_account_without_cdd, register_keyring_account, TestStorage},
    ExtBuilder,
};

use pallet_asset::{self as asset, AssetType};
use pallet_balances as balances;
use pallet_compliance_manager as compliance_manager;
use pallet_identity as identity;
use pallet_settlement::{
    self as settlement, weight_for, AuthorizationStatus, Call as SettlementCall, Instruction,
    InstructionStatus, Leg, LegStatus, Receipt, ReceiptDetails, SettlementType, VenueDetails,
<<<<<<< HEAD
    VenueType,
=======
>>>>>>> 21cc2153
};
use polymesh_common_utilities::SystematicIssuers::Settlement as SettlementDID;
use polymesh_primitives::{Claim, IdentityId, Rule, RuleType, Ticker};

use codec::Encode;
use frame_support::dispatch::{GetDispatchInfo, PostDispatchInfo};
use frame_support::{assert_noop, assert_ok};
use rand::{prelude::*, seq::SliceRandom, thread_rng};
use sp_core::sr25519::Public;
use sp_runtime::AnySignature;
use std::collections::HashMap;
use std::convert::TryFrom;
use test_client::AccountKeyring;

type Identity = identity::Module<TestStorage>;
type Balances = balances::Module<TestStorage>;
type Asset = asset::Module<TestStorage>;
type Timestamp = pallet_timestamp::Module<TestStorage>;
type ComplianceManager = compliance_manager::Module<TestStorage>;
type AssetError = asset::Error<TestStorage>;
type OffChainSignature = AnySignature;
type Origin = <TestStorage as frame_system::Trait>::Origin;
type DidRecords = identity::DidRecords<TestStorage>;
type Settlement = settlement::Module<TestStorage>;
type System = frame_system::Module<TestStorage>;
type Error = settlement::Error<TestStorage>;

macro_rules! assert_add_claim {
    ($signer:expr, $target:expr, $claim:expr) => {
        assert_ok!(Identity::add_claim($signer, $target, $claim, None,));
    };
}

fn init(token_name: &[u8], ticker: Ticker, keyring: Public) -> u64 {
    create_token(token_name, ticker, keyring);
    let venue_counter = Settlement::venue_counter();
    assert_ok!(Settlement::create_venue(
        Origin::signed(keyring),
        VenueDetails::default(),
        vec![keyring],
        VenueType::Other
    ));
    venue_counter
}

fn create_token(token_name: &[u8], ticker: Ticker, keyring: Public) {
    assert_ok!(Asset::create_asset(
        Origin::signed(keyring),
        token_name.into(),
        ticker,
        100_000,
        true,
        AssetType::default(),
        vec![],
        None,
    ));
    assert_ok!(ComplianceManager::add_compliance_requirement(
        Origin::signed(keyring),
        ticker,
        vec![],
        vec![]
    ));
}

fn next_block() {
    let block_number = System::block_number() + 1;
    System::set_block_number(block_number);
    Settlement::on_initialize(block_number);
}

#[test]
fn venue_registration() {
    ExtBuilder::default()
        .set_max_legs_allowed(500)
        .build()
        .execute_with(|| {
            let alice_signed = Origin::signed(AccountKeyring::Alice.public());
            let alice_did = register_keyring_account(AccountKeyring::Alice).unwrap();
            let venue_counter = Settlement::venue_counter();
            assert_ok!(Settlement::create_venue(
                alice_signed,
                VenueDetails::default(),
<<<<<<< HEAD
                vec![AccountKeyring::Alice.public(), AccountKeyring::Bob.public()],
                VenueType::Exchange
=======
                vec![AccountKeyring::Alice.public(), AccountKeyring::Bob.public()]
>>>>>>> 21cc2153
            ));
            let venue_info = Settlement::venue_info(venue_counter);
            assert_eq!(Settlement::venue_counter(), venue_counter + 1);
            assert_eq!(venue_info.creator, alice_did);
            assert_eq!(venue_info.instructions.len(), 0);
            assert_eq!(venue_info.details, VenueDetails::default());
<<<<<<< HEAD
            assert_eq!(venue_info.venue_type, VenueType::Exchange);
=======
>>>>>>> 21cc2153
            assert_eq!(
                Settlement::venue_signers(venue_counter, AccountKeyring::Alice.public()),
                true
            );
            assert_eq!(
                Settlement::venue_signers(venue_counter, AccountKeyring::Bob.public()),
                true
            );
            assert_eq!(
                Settlement::venue_signers(venue_counter, AccountKeyring::Charlie.public()),
                false
            );
        });
}

#[test]
fn basic_settlement() {
    ExtBuilder::default()
        .set_max_legs_allowed(500)
        .build()
        .execute_with(|| {
            let alice_signed = Origin::signed(AccountKeyring::Alice.public());
            let alice_did = register_keyring_account(AccountKeyring::Alice).unwrap();
            let bob_signed = Origin::signed(AccountKeyring::Bob.public());
            let bob_did = register_keyring_account(AccountKeyring::Bob).unwrap();
            let token_name = b"ACME";
            let ticker = Ticker::try_from(&token_name[..]).unwrap();
            let venue_counter = init(token_name, ticker, AccountKeyring::Alice.public());
            let instruction_counter = Settlement::instruction_counter();
            let alice_init_balance = Asset::balance_of(&ticker, alice_did);
            let bob_init_balance = Asset::balance_of(&ticker, bob_did);
            let amount = 100u128;
            assert_ok!(Settlement::add_instruction(
                alice_signed.clone(),
                venue_counter,
                SettlementType::SettleOnAuthorization,
                None,
                vec![Leg {
                    from: alice_did,
                    to: bob_did,
                    asset: ticker,
                    amount: amount
                }]
            ));
            assert_eq!(Asset::balance_of(&ticker, alice_did), alice_init_balance);
            assert_eq!(Asset::balance_of(&ticker, bob_did), bob_init_balance);
            assert_ok!(Settlement::authorize_instruction(
                alice_signed.clone(),
                instruction_counter,
            ));

            assert_eq!(Asset::balance_of(&ticker, alice_did), alice_init_balance);
            assert_eq!(Asset::balance_of(&ticker, bob_did), bob_init_balance);
            assert_ok!(Settlement::authorize_instruction(
                bob_signed.clone(),
                instruction_counter,
            ));

            // Instruction should've settled
            assert_eq!(
                Asset::balance_of(&ticker, alice_did),
                alice_init_balance - amount
            );
            assert_eq!(
                Asset::balance_of(&ticker, bob_did),
                bob_init_balance + amount
            );
        });
}

#[test]
fn overdraft_failure() {
    ExtBuilder::default()
        .set_max_legs_allowed(500)
        .build()
        .execute_with(|| {
            let alice_signed = Origin::signed(AccountKeyring::Alice.public());
            let alice_did = register_keyring_account(AccountKeyring::Alice).unwrap();
            let _bob_signed = Origin::signed(AccountKeyring::Bob.public());
            let bob_did = register_keyring_account(AccountKeyring::Bob).unwrap();
            let token_name = b"ACME";
            let ticker = Ticker::try_from(&token_name[..]).unwrap();
            let venue_counter = init(token_name, ticker, AccountKeyring::Alice.public());
            let instruction_counter = Settlement::instruction_counter();
            let alice_init_balance = Asset::balance_of(&ticker, alice_did);
            let bob_init_balance = Asset::balance_of(&ticker, bob_did);
            let amount = 100_000_000u128;
            assert_ok!(Settlement::add_instruction(
                alice_signed.clone(),
                venue_counter,
                SettlementType::SettleOnAuthorization,
                None,
                vec![Leg {
                    from: alice_did,
                    to: bob_did,
                    asset: ticker,
                    amount: amount
                }]
            ));
            assert_eq!(Asset::balance_of(&ticker, alice_did), alice_init_balance);
            assert_eq!(Asset::balance_of(&ticker, bob_did), bob_init_balance);
            assert_noop!(
                Settlement::authorize_instruction(alice_signed.clone(), instruction_counter,),
                Error::FailedToTakeCustodialOwnership
            );

            assert_eq!(Asset::balance_of(&ticker, alice_did), alice_init_balance);
            assert_eq!(Asset::balance_of(&ticker, bob_did), bob_init_balance);
        });
}

#[test]
fn token_swap() {
    ExtBuilder::default()
        .set_max_legs_allowed(500)
        .build()
        .execute_with(|| {
            let alice_signed = Origin::signed(AccountKeyring::Alice.public());
            let alice_did = register_keyring_account(AccountKeyring::Alice).unwrap();
            let bob_signed = Origin::signed(AccountKeyring::Bob.public());
            let bob_did = register_keyring_account(AccountKeyring::Bob).unwrap();
            let token_name = b"ACME";
            let ticker = Ticker::try_from(&token_name[..]).unwrap();
            let token_name2 = b"ACME2";
            let ticker2 = Ticker::try_from(&token_name2[..]).unwrap();
            let venue_counter = init(token_name, ticker, AccountKeyring::Alice.public());
            init(token_name2, ticker2, AccountKeyring::Bob.public());

            let instruction_counter = Settlement::instruction_counter();
            let alice_init_balance = Asset::balance_of(&ticker, alice_did);
            let bob_init_balance = Asset::balance_of(&ticker, bob_did);
            let alice_init_balance2 = Asset::balance_of(&ticker2, alice_did);
            let bob_init_balance2 = Asset::balance_of(&ticker2, bob_did);

            let amount = 100u128;
            let legs = vec![
                Leg {
                    from: alice_did,
                    to: bob_did,
                    asset: ticker,
                    amount: amount,
                },
                Leg {
                    from: bob_did,
                    to: alice_did,
                    asset: ticker2,
                    amount: amount,
                },
            ];

            assert_ok!(Settlement::add_instruction(
                alice_signed.clone(),
                venue_counter,
                SettlementType::SettleOnAuthorization,
                None,
                legs.clone()
            ));

            assert_eq!(
                Settlement::user_auths(alice_did, instruction_counter),
                AuthorizationStatus::Pending
            );
            assert_eq!(
                Settlement::user_auths(bob_did, instruction_counter),
                AuthorizationStatus::Pending
            );

            for i in 0..legs.len() {
                assert_eq!(
                    Settlement::instruction_legs(
                        instruction_counter,
                        u64::try_from(i).unwrap_or_default()
                    ),
                    legs[i]
                );
            }

            let instruction_details = Instruction {
                instruction_id: instruction_counter,
                venue_id: venue_counter,
                status: InstructionStatus::Pending,
                settlement_type: SettlementType::SettleOnAuthorization,
                created_at: Some(Timestamp::get()),
                valid_from: None,
            };
            assert_eq!(
                Settlement::instruction_details(instruction_counter),
                instruction_details
            );
            assert_eq!(
                Settlement::instruction_auths_pending(instruction_counter),
                2
            );
            assert_eq!(
                Settlement::venue_info(venue_counter).instructions,
                vec![instruction_counter]
            );

            assert_eq!(Asset::balance_of(&ticker, alice_did), alice_init_balance);
            assert_eq!(Asset::balance_of(&ticker, bob_did), bob_init_balance);
            assert_eq!(Asset::balance_of(&ticker2, alice_did), alice_init_balance2);
            assert_eq!(Asset::balance_of(&ticker2, bob_did), bob_init_balance2);

            assert_ok!(Settlement::authorize_instruction(
                alice_signed.clone(),
                instruction_counter,
            ));

            assert_eq!(
                Settlement::instruction_auths_pending(instruction_counter),
                1
            );
            assert_eq!(
                Settlement::user_auths(alice_did, instruction_counter),
                AuthorizationStatus::Authorized
            );
            assert_eq!(
                Settlement::user_auths(bob_did, instruction_counter),
                AuthorizationStatus::Pending
            );
            assert_eq!(
                Settlement::auths_received(instruction_counter, alice_did),
                AuthorizationStatus::Authorized
            );
            assert_eq!(
                Settlement::auths_received(instruction_counter, bob_did),
                AuthorizationStatus::Unknown
            );
            assert_eq!(
                Settlement::instruction_leg_status(instruction_counter, 0),
                LegStatus::ExecutionPending
            );
            assert_eq!(
                Settlement::instruction_leg_status(instruction_counter, 1),
                LegStatus::PendingTokenLock
            );
            assert_eq!(
                Asset::custodian_allowance((&ticker, alice_did, SettlementDID.as_id())),
                amount
            );
            assert_eq!(Asset::total_custody_allowance((&ticker, alice_did)), amount);

            assert_eq!(Asset::balance_of(&ticker, alice_did), alice_init_balance);
            assert_eq!(Asset::balance_of(&ticker, bob_did), bob_init_balance);
            assert_eq!(Asset::balance_of(&ticker2, alice_did), alice_init_balance2);
            assert_eq!(Asset::balance_of(&ticker2, bob_did), bob_init_balance2);

            assert_ok!(Settlement::unauthorize_instruction(
                alice_signed.clone(),
                instruction_counter,
            ));

            assert_eq!(
                Settlement::instruction_auths_pending(instruction_counter),
                2
            );
            assert_eq!(
                Settlement::user_auths(alice_did, instruction_counter),
                AuthorizationStatus::Pending
            );
            assert_eq!(
                Settlement::user_auths(bob_did, instruction_counter),
                AuthorizationStatus::Pending
            );
            assert_eq!(
                Settlement::auths_received(instruction_counter, alice_did),
                AuthorizationStatus::Unknown
            );
            assert_eq!(
                Settlement::auths_received(instruction_counter, bob_did),
                AuthorizationStatus::Unknown
            );
            assert_eq!(
                Settlement::instruction_leg_status(instruction_counter, 0),
                LegStatus::PendingTokenLock
            );
            assert_eq!(
                Settlement::instruction_leg_status(instruction_counter, 1),
                LegStatus::PendingTokenLock
            );
            assert_eq!(
                Asset::custodian_allowance((&ticker, alice_did, SettlementDID.as_id())),
                0
            );
            assert_eq!(Asset::total_custody_allowance((&ticker, alice_did)), 0);

            assert_ok!(Settlement::authorize_instruction(
                alice_signed.clone(),
                instruction_counter,
            ));

            assert_eq!(
                Settlement::instruction_auths_pending(instruction_counter),
                1
            );
            assert_eq!(
                Settlement::user_auths(alice_did, instruction_counter),
                AuthorizationStatus::Authorized
            );
            assert_eq!(
                Settlement::user_auths(bob_did, instruction_counter),
                AuthorizationStatus::Pending
            );
            assert_eq!(
                Settlement::auths_received(instruction_counter, alice_did),
                AuthorizationStatus::Authorized
            );
            assert_eq!(
                Settlement::auths_received(instruction_counter, bob_did),
                AuthorizationStatus::Unknown
            );
            assert_eq!(
                Settlement::instruction_leg_status(instruction_counter, 0),
                LegStatus::ExecutionPending
            );
            assert_eq!(
                Settlement::instruction_leg_status(instruction_counter, 1),
                LegStatus::PendingTokenLock
            );
            assert_eq!(
                Asset::custodian_allowance((&ticker, alice_did, SettlementDID.as_id())),
                amount
            );
            assert_eq!(Asset::total_custody_allowance((&ticker, alice_did)), amount);

            assert_eq!(Asset::balance_of(&ticker, alice_did), alice_init_balance);
            assert_eq!(Asset::balance_of(&ticker, bob_did), bob_init_balance);
            assert_eq!(Asset::balance_of(&ticker2, alice_did), alice_init_balance2);
            assert_eq!(Asset::balance_of(&ticker2, bob_did), bob_init_balance2);

            assert_ok!(Settlement::authorize_instruction(
                bob_signed.clone(),
                instruction_counter,
            ));

            // Instruction should've settled
            assert_eq!(
                Settlement::user_auths(alice_did, instruction_counter),
                AuthorizationStatus::Authorized
            );
            assert_eq!(
                Settlement::user_auths(bob_did, instruction_counter),
                AuthorizationStatus::Authorized
            );
            assert_eq!(
                Asset::custodian_allowance((&ticker, alice_did, SettlementDID.as_id())),
                0
            );
            assert_eq!(Asset::total_custody_allowance((&ticker, alice_did)), 0);
            assert_eq!(
                Asset::balance_of(&ticker, alice_did),
                alice_init_balance - amount
            );
            assert_eq!(
                Asset::balance_of(&ticker, bob_did),
                bob_init_balance + amount
            );
            assert_eq!(
                Asset::balance_of(&ticker2, alice_did),
                alice_init_balance2 + amount
            );
            assert_eq!(
                Asset::balance_of(&ticker2, bob_did),
                bob_init_balance2 - amount
            );
        });
}

#[test]
fn claiming_receipt() {
    ExtBuilder::default()
        .set_max_legs_allowed(500)
        .build()
        .execute_with(|| {
            let alice_signed = Origin::signed(AccountKeyring::Alice.public());
            let alice_did = register_keyring_account(AccountKeyring::Alice).unwrap();
            let bob_signed = Origin::signed(AccountKeyring::Bob.public());
            let bob_did = register_keyring_account(AccountKeyring::Bob).unwrap();
            let token_name = b"ACME";
            let ticker = Ticker::try_from(&token_name[..]).unwrap();
            let token_name2 = b"ACME2";
            let ticker2 = Ticker::try_from(&token_name2[..]).unwrap();
            let venue_counter = init(token_name, ticker, AccountKeyring::Alice.public());
            init(token_name2, ticker2, AccountKeyring::Bob.public());

            let instruction_counter = Settlement::instruction_counter();
            let alice_init_balance = Asset::balance_of(&ticker, alice_did);
            let bob_init_balance = Asset::balance_of(&ticker, bob_did);
            let alice_init_balance2 = Asset::balance_of(&ticker2, alice_did);
            let bob_init_balance2 = Asset::balance_of(&ticker2, bob_did);

            let amount = 100u128;
            let legs = vec![
                Leg {
                    from: alice_did,
                    to: bob_did,
                    asset: ticker,
                    amount: amount,
                },
                Leg {
                    from: bob_did,
                    to: alice_did,
                    asset: ticker2,
                    amount: amount,
                },
            ];

            assert_ok!(Settlement::add_instruction(
                alice_signed.clone(),
                venue_counter,
                SettlementType::SettleOnAuthorization,
                None,
                legs.clone()
            ));

            assert_eq!(
                Settlement::user_auths(alice_did, instruction_counter),
                AuthorizationStatus::Pending
            );
            assert_eq!(
                Settlement::user_auths(bob_did, instruction_counter),
                AuthorizationStatus::Pending
            );

            for i in 0..legs.len() {
                assert_eq!(
                    Settlement::instruction_legs(
                        instruction_counter,
                        u64::try_from(i).unwrap_or_default()
                    ),
                    legs[i]
                );
            }

            let instruction_details = Instruction {
                instruction_id: instruction_counter,
                venue_id: venue_counter,
                status: InstructionStatus::Pending,
                settlement_type: SettlementType::SettleOnAuthorization,
                created_at: Some(Timestamp::get()),
                valid_from: None,
            };
            assert_eq!(
                Settlement::instruction_details(instruction_counter),
                instruction_details
            );
            assert_eq!(
                Settlement::instruction_auths_pending(instruction_counter),
                2
            );
            assert_eq!(
                Settlement::venue_info(venue_counter).instructions,
                vec![instruction_counter]
            );

            assert_eq!(Asset::balance_of(&ticker, alice_did), alice_init_balance);
            assert_eq!(Asset::balance_of(&ticker, bob_did), bob_init_balance);
            assert_eq!(Asset::balance_of(&ticker2, alice_did), alice_init_balance2);
            assert_eq!(Asset::balance_of(&ticker2, bob_did), bob_init_balance2);

            let msg = Receipt {
                receipt_uid: 0,
                from: alice_did,
                to: bob_did,
                asset: ticker,
                amount: amount,
            };

            assert_noop!(
                Settlement::claim_receipt(
                    alice_signed.clone(),
                    instruction_counter,
                    ReceiptDetails {
                        receipt_uid: 0,
                        leg_id: 0,
                        signer: AccountKeyring::Alice.public(),
                        signature: OffChainSignature::from(
                            AccountKeyring::Alice.sign(&msg.encode())
                        )
                    }
                ),
                Error::LegNotPending
            );

            assert_ok!(Settlement::authorize_instruction(
                alice_signed.clone(),
                instruction_counter,
            ));

            assert_eq!(
                Settlement::instruction_auths_pending(instruction_counter),
                1
            );
            assert_eq!(
                Settlement::user_auths(alice_did, instruction_counter),
                AuthorizationStatus::Authorized
            );
            assert_eq!(
                Settlement::user_auths(bob_did, instruction_counter),
                AuthorizationStatus::Pending
            );
            assert_eq!(
                Settlement::auths_received(instruction_counter, alice_did),
                AuthorizationStatus::Authorized
            );
            assert_eq!(
                Settlement::auths_received(instruction_counter, bob_did),
                AuthorizationStatus::Unknown
            );
            assert_eq!(
                Settlement::instruction_leg_status(instruction_counter, 0),
                LegStatus::ExecutionPending
            );
            assert_eq!(
                Settlement::instruction_leg_status(instruction_counter, 1),
                LegStatus::PendingTokenLock
            );
            assert_eq!(
                Asset::custodian_allowance((&ticker, alice_did, SettlementDID.as_id())),
                amount
            );
            assert_eq!(Asset::total_custody_allowance((&ticker, alice_did)), amount);

            assert_eq!(Asset::balance_of(&ticker, alice_did), alice_init_balance);
            assert_eq!(Asset::balance_of(&ticker, bob_did), bob_init_balance);
            assert_eq!(Asset::balance_of(&ticker2, alice_did), alice_init_balance2);
            assert_eq!(Asset::balance_of(&ticker2, bob_did), bob_init_balance2);

            let msg2 = Receipt {
                receipt_uid: 0,
                from: alice_did,
                to: alice_did,
                asset: ticker,
                amount: amount,
            };

            assert_noop!(
                Settlement::claim_receipt(
                    alice_signed.clone(),
                    instruction_counter,
                    ReceiptDetails {
                        receipt_uid: 0,
                        leg_id: 0,
                        signer: AccountKeyring::Alice.public(),
                        signature: OffChainSignature::from(
                            AccountKeyring::Alice.sign(&msg2.encode())
                        )
                    }
                ),
                Error::InvalidSignature
            );

            // Claiming, unclaiming and claiming receipt
            assert_ok!(Settlement::claim_receipt(
                alice_signed.clone(),
                instruction_counter,
                ReceiptDetails {
                    receipt_uid: 0,
                    leg_id: 0,
                    signer: AccountKeyring::Alice.public(),
                    signature: OffChainSignature::from(AccountKeyring::Alice.sign(&msg.encode()))
                }
            ));

            assert_eq!(
                Settlement::receipts_used(AccountKeyring::Alice.public(), 0),
                true
            );
            assert_eq!(
                Settlement::instruction_auths_pending(instruction_counter),
                1
            );
            assert_eq!(
                Settlement::user_auths(alice_did, instruction_counter),
                AuthorizationStatus::Authorized
            );
            assert_eq!(
                Settlement::user_auths(bob_did, instruction_counter),
                AuthorizationStatus::Pending
            );
            assert_eq!(
                Settlement::auths_received(instruction_counter, alice_did),
                AuthorizationStatus::Authorized
            );
            assert_eq!(
                Settlement::auths_received(instruction_counter, bob_did),
                AuthorizationStatus::Unknown
            );
            assert_eq!(
                Settlement::instruction_leg_status(instruction_counter, 0),
                LegStatus::ExecutionToBeSkipped(AccountKeyring::Alice.public(), 0)
            );
            assert_eq!(
                Settlement::instruction_leg_status(instruction_counter, 1),
                LegStatus::PendingTokenLock
            );
            assert_eq!(
                Asset::custodian_allowance((&ticker, alice_did, SettlementDID.as_id())),
                0
            );
            assert_eq!(Asset::total_custody_allowance((&ticker, alice_did)), 0);

            assert_eq!(Asset::balance_of(&ticker, alice_did), alice_init_balance);
            assert_eq!(Asset::balance_of(&ticker, bob_did), bob_init_balance);
            assert_eq!(Asset::balance_of(&ticker2, alice_did), alice_init_balance2);
            assert_eq!(Asset::balance_of(&ticker2, bob_did), bob_init_balance2);

            assert_ok!(Settlement::unclaim_receipt(
                alice_signed.clone(),
                instruction_counter,
                0
            ));

            assert_eq!(
                Settlement::instruction_auths_pending(instruction_counter),
                1
            );
            assert_eq!(
                Settlement::user_auths(alice_did, instruction_counter),
                AuthorizationStatus::Authorized
            );
            assert_eq!(
                Settlement::user_auths(bob_did, instruction_counter),
                AuthorizationStatus::Pending
            );
            assert_eq!(
                Settlement::auths_received(instruction_counter, alice_did),
                AuthorizationStatus::Authorized
            );
            assert_eq!(
                Settlement::auths_received(instruction_counter, bob_did),
                AuthorizationStatus::Unknown
            );
            assert_eq!(
                Settlement::instruction_leg_status(instruction_counter, 0),
                LegStatus::ExecutionPending
            );
            assert_eq!(
                Settlement::instruction_leg_status(instruction_counter, 1),
                LegStatus::PendingTokenLock
            );
            assert_eq!(
                Asset::custodian_allowance((&ticker, alice_did, SettlementDID.as_id())),
                amount
            );
            assert_eq!(Asset::total_custody_allowance((&ticker, alice_did)), amount);

            assert_eq!(Asset::balance_of(&ticker, alice_did), alice_init_balance);
            assert_eq!(Asset::balance_of(&ticker, bob_did), bob_init_balance);
            assert_eq!(Asset::balance_of(&ticker2, alice_did), alice_init_balance2);
            assert_eq!(Asset::balance_of(&ticker2, bob_did), bob_init_balance2);

            assert_ok!(Settlement::claim_receipt(
                alice_signed.clone(),
                instruction_counter,
                ReceiptDetails {
                    receipt_uid: 0,
                    leg_id: 0,
                    signer: AccountKeyring::Alice.public(),
                    signature: OffChainSignature::from(AccountKeyring::Alice.sign(&msg.encode()))
                }
            ));

            assert_eq!(
                Settlement::receipts_used(AccountKeyring::Alice.public(), 0),
                true
            );
            assert_eq!(
                Settlement::instruction_auths_pending(instruction_counter),
                1
            );
            assert_eq!(
                Settlement::user_auths(alice_did, instruction_counter),
                AuthorizationStatus::Authorized
            );
            assert_eq!(
                Settlement::user_auths(bob_did, instruction_counter),
                AuthorizationStatus::Pending
            );
            assert_eq!(
                Settlement::auths_received(instruction_counter, alice_did),
                AuthorizationStatus::Authorized
            );
            assert_eq!(
                Settlement::auths_received(instruction_counter, bob_did),
                AuthorizationStatus::Unknown
            );
            assert_eq!(
                Settlement::instruction_leg_status(instruction_counter, 0),
                LegStatus::ExecutionToBeSkipped(AccountKeyring::Alice.public(), 0)
            );
            assert_eq!(
                Settlement::instruction_leg_status(instruction_counter, 1),
                LegStatus::PendingTokenLock
            );
            assert_eq!(
                Asset::custodian_allowance((&ticker, alice_did, SettlementDID.as_id())),
                0
            );
            assert_eq!(Asset::total_custody_allowance((&ticker, alice_did)), 0);

            assert_eq!(Asset::balance_of(&ticker, alice_did), alice_init_balance);
            assert_eq!(Asset::balance_of(&ticker, bob_did), bob_init_balance);
            assert_eq!(Asset::balance_of(&ticker2, alice_did), alice_init_balance2);
            assert_eq!(Asset::balance_of(&ticker2, bob_did), bob_init_balance2);

            assert_ok!(Settlement::authorize_instruction(
                bob_signed.clone(),
                instruction_counter,
            ));

            // Instruction should've settled
            assert_eq!(
                Settlement::user_auths(alice_did, instruction_counter),
                AuthorizationStatus::Authorized
            );
            assert_eq!(
                Settlement::user_auths(bob_did, instruction_counter),
                AuthorizationStatus::Authorized
            );
            assert_eq!(
                Asset::custodian_allowance((&ticker, alice_did, SettlementDID.as_id())),
                0
            );
            assert_eq!(Asset::total_custody_allowance((&ticker, alice_did)), 0);
            assert_eq!(Asset::balance_of(&ticker, alice_did), alice_init_balance);
            assert_eq!(Asset::balance_of(&ticker, bob_did), bob_init_balance);
            assert_eq!(
                Asset::balance_of(&ticker2, alice_did),
                alice_init_balance2 + amount
            );
            assert_eq!(
                Asset::balance_of(&ticker2, bob_did),
                bob_init_balance2 - amount
            );
        });
}

#[test]
fn settle_on_block() {
    ExtBuilder::default()
        .set_max_legs_allowed(500)
        .build()
        .execute_with(|| {
            let alice_signed = Origin::signed(AccountKeyring::Alice.public());
            let alice_did = register_keyring_account(AccountKeyring::Alice).unwrap();
            let bob_signed = Origin::signed(AccountKeyring::Bob.public());
            let bob_did = register_keyring_account(AccountKeyring::Bob).unwrap();
            let token_name = b"ACME";
            let ticker = Ticker::try_from(&token_name[..]).unwrap();
            let token_name2 = b"ACME2";
            let ticker2 = Ticker::try_from(&token_name2[..]).unwrap();
            let venue_counter = init(token_name, ticker, AccountKeyring::Alice.public());
            init(token_name2, ticker2, AccountKeyring::Bob.public());
            let block_number = System::block_number() + 1;

            let instruction_counter = Settlement::instruction_counter();
            let alice_init_balance = Asset::balance_of(&ticker, alice_did);
            let bob_init_balance = Asset::balance_of(&ticker, bob_did);
            let alice_init_balance2 = Asset::balance_of(&ticker2, alice_did);
            let bob_init_balance2 = Asset::balance_of(&ticker2, bob_did);

            let amount = 100u128;
            let legs = vec![
                Leg {
                    from: alice_did,
                    to: bob_did,
                    asset: ticker,
                    amount: amount,
                },
                Leg {
                    from: bob_did,
                    to: alice_did,
                    asset: ticker2,
                    amount: amount,
                },
            ];

            assert_ok!(Settlement::add_instruction(
                alice_signed.clone(),
                venue_counter,
                SettlementType::SettleOnBlock(block_number),
                None,
                legs.clone()
            ));

            assert_eq!(
                Settlement::scheduled_instructions(block_number),
                vec![instruction_counter]
            );

            assert_eq!(
                Settlement::user_auths(alice_did, instruction_counter),
                AuthorizationStatus::Pending
            );
            assert_eq!(
                Settlement::user_auths(bob_did, instruction_counter),
                AuthorizationStatus::Pending
            );

            for i in 0..legs.len() {
                assert_eq!(
                    Settlement::instruction_legs(
                        instruction_counter,
                        u64::try_from(i).unwrap_or_default()
                    ),
                    legs[i]
                );
            }

            let instruction_details = Instruction {
                instruction_id: instruction_counter,
                venue_id: venue_counter,
                status: InstructionStatus::Pending,
                settlement_type: SettlementType::SettleOnBlock(block_number),
                created_at: Some(Timestamp::get()),
                valid_from: None,
            };
            assert_eq!(
                Settlement::instruction_details(instruction_counter),
                instruction_details
            );
            assert_eq!(
                Settlement::instruction_auths_pending(instruction_counter),
                2
            );
            assert_eq!(
                Settlement::venue_info(venue_counter).instructions,
                vec![instruction_counter]
            );

            assert_eq!(Asset::balance_of(&ticker, alice_did), alice_init_balance);
            assert_eq!(Asset::balance_of(&ticker, bob_did), bob_init_balance);
            assert_eq!(Asset::balance_of(&ticker2, alice_did), alice_init_balance2);
            assert_eq!(Asset::balance_of(&ticker2, bob_did), bob_init_balance2);

            assert_ok!(Settlement::authorize_instruction(
                alice_signed.clone(),
                instruction_counter,
            ));

            assert_eq!(
                Settlement::instruction_auths_pending(instruction_counter),
                1
            );
            assert_eq!(
                Settlement::user_auths(alice_did, instruction_counter),
                AuthorizationStatus::Authorized
            );
            assert_eq!(
                Settlement::user_auths(bob_did, instruction_counter),
                AuthorizationStatus::Pending
            );
            assert_eq!(
                Settlement::auths_received(instruction_counter, alice_did),
                AuthorizationStatus::Authorized
            );
            assert_eq!(
                Settlement::auths_received(instruction_counter, bob_did),
                AuthorizationStatus::Unknown
            );
            assert_eq!(
                Settlement::instruction_leg_status(instruction_counter, 0),
                LegStatus::ExecutionPending
            );
            assert_eq!(
                Settlement::instruction_leg_status(instruction_counter, 1),
                LegStatus::PendingTokenLock
            );
            assert_eq!(
                Asset::custodian_allowance((&ticker, alice_did, SettlementDID.as_id())),
                amount
            );
            assert_eq!(Asset::total_custody_allowance((&ticker, alice_did)), amount);

            assert_eq!(Asset::balance_of(&ticker, alice_did), alice_init_balance);
            assert_eq!(Asset::balance_of(&ticker, bob_did), bob_init_balance);
            assert_eq!(Asset::balance_of(&ticker2, alice_did), alice_init_balance2);
            assert_eq!(Asset::balance_of(&ticker2, bob_did), bob_init_balance2);

            assert_ok!(Settlement::authorize_instruction(
                bob_signed.clone(),
                instruction_counter,
            ));
            assert_eq!(
                Settlement::instruction_auths_pending(instruction_counter),
                0
            );
            assert_eq!(
                Settlement::user_auths(alice_did, instruction_counter),
                AuthorizationStatus::Authorized
            );
            assert_eq!(
                Settlement::user_auths(bob_did, instruction_counter),
                AuthorizationStatus::Authorized
            );
            assert_eq!(
                Settlement::auths_received(instruction_counter, alice_did),
                AuthorizationStatus::Authorized
            );
            assert_eq!(
                Settlement::auths_received(instruction_counter, bob_did),
                AuthorizationStatus::Authorized
            );
            assert_eq!(
                Settlement::instruction_leg_status(instruction_counter, 0),
                LegStatus::ExecutionPending
            );
            assert_eq!(
                Settlement::instruction_leg_status(instruction_counter, 1),
                LegStatus::ExecutionPending
            );
            assert_eq!(
                Asset::custodian_allowance((&ticker, alice_did, SettlementDID.as_id())),
                amount
            );
            assert_eq!(Asset::total_custody_allowance((&ticker, alice_did)), amount);
            assert_eq!(
                Asset::custodian_allowance((&ticker2, bob_did, SettlementDID.as_id())),
                amount
            );
            assert_eq!(Asset::total_custody_allowance((&ticker2, bob_did)), amount);

            assert_eq!(Asset::balance_of(&ticker, alice_did), alice_init_balance);
            assert_eq!(Asset::balance_of(&ticker, bob_did), bob_init_balance);
            assert_eq!(Asset::balance_of(&ticker2, alice_did), alice_init_balance2);
            assert_eq!(Asset::balance_of(&ticker2, bob_did), bob_init_balance2);

            next_block();

            // Instruction should've settled
            assert_eq!(
                Settlement::user_auths(alice_did, instruction_counter),
                AuthorizationStatus::Authorized
            );
            assert_eq!(
                Settlement::user_auths(bob_did, instruction_counter),
                AuthorizationStatus::Authorized
            );
            assert_eq!(
                Asset::custodian_allowance((&ticker, alice_did, SettlementDID.as_id())),
                0
            );
            assert_eq!(Asset::total_custody_allowance((&ticker, alice_did)), 0);
            assert_eq!(
                Asset::balance_of(&ticker, alice_did),
                alice_init_balance - amount
            );
            assert_eq!(
                Asset::balance_of(&ticker, bob_did),
                bob_init_balance + amount
            );
            assert_eq!(
                Asset::balance_of(&ticker2, alice_did),
                alice_init_balance2 + amount
            );
            assert_eq!(
                Asset::balance_of(&ticker2, bob_did),
                bob_init_balance2 - amount
            );
        });
}

#[test]
fn failed_execution() {
    ExtBuilder::default()
        .set_max_legs_allowed(500)
        .build()
        .execute_with(|| {
            let alice_signed = Origin::signed(AccountKeyring::Alice.public());
            let alice_did = register_keyring_account(AccountKeyring::Alice).unwrap();
            let bob_signed = Origin::signed(AccountKeyring::Bob.public());
            let bob_did = register_keyring_account(AccountKeyring::Bob).unwrap();
            let token_name = b"ACME";
            let ticker = Ticker::try_from(&token_name[..]).unwrap();
            let token_name2 = b"ACME2";
            let ticker2 = Ticker::try_from(&token_name2[..]).unwrap();
            let venue_counter = init(token_name, ticker, AccountKeyring::Alice.public());
            init(token_name2, ticker2, AccountKeyring::Bob.public());
<<<<<<< HEAD
            assert_ok!(ComplianceManager::reset_active_rules(
=======
            assert_ok!(ComplianceManager::reset_asset_compliance(
>>>>>>> 21cc2153
                Origin::signed(AccountKeyring::Bob.public()),
                ticker2,
            ));
            let block_number = System::block_number() + 1;

            let instruction_counter = Settlement::instruction_counter();
            let alice_init_balance = Asset::balance_of(&ticker, alice_did);
            let bob_init_balance = Asset::balance_of(&ticker, bob_did);
            let alice_init_balance2 = Asset::balance_of(&ticker2, alice_did);
            let bob_init_balance2 = Asset::balance_of(&ticker2, bob_did);

            let amount = 100u128;
            let legs = vec![
                Leg {
                    from: alice_did,
                    to: bob_did,
                    asset: ticker,
                    amount: amount,
                },
                Leg {
                    from: bob_did,
                    to: alice_did,
                    asset: ticker2,
                    amount: amount,
                },
            ];

            assert_ok!(Settlement::add_instruction(
                alice_signed.clone(),
                venue_counter,
                SettlementType::SettleOnBlock(block_number),
                None,
                legs.clone()
            ));

            assert_eq!(
                Settlement::scheduled_instructions(block_number),
                vec![instruction_counter]
            );

            assert_eq!(
                Settlement::user_auths(alice_did, instruction_counter),
                AuthorizationStatus::Pending
            );
            assert_eq!(
                Settlement::user_auths(bob_did, instruction_counter),
                AuthorizationStatus::Pending
            );

            for i in 0..legs.len() {
                assert_eq!(
                    Settlement::instruction_legs(
                        instruction_counter,
                        u64::try_from(i).unwrap_or_default()
                    ),
                    legs[i]
                );
            }

            let instruction_details = Instruction {
                instruction_id: instruction_counter,
                venue_id: venue_counter,
                status: InstructionStatus::Pending,
                settlement_type: SettlementType::SettleOnBlock(block_number),
                created_at: Some(Timestamp::get()),
                valid_from: None,
            };
            assert_eq!(
                Settlement::instruction_details(instruction_counter),
                instruction_details
            );
            assert_eq!(
                Settlement::instruction_auths_pending(instruction_counter),
                2
            );
            assert_eq!(
                Settlement::venue_info(venue_counter).instructions,
                vec![instruction_counter]
            );

            assert_eq!(Asset::balance_of(&ticker, alice_did), alice_init_balance);
            assert_eq!(Asset::balance_of(&ticker, bob_did), bob_init_balance);
            assert_eq!(Asset::balance_of(&ticker2, alice_did), alice_init_balance2);
            assert_eq!(Asset::balance_of(&ticker2, bob_did), bob_init_balance2);

            assert_ok!(Settlement::authorize_instruction(
                alice_signed.clone(),
                instruction_counter,
            ));

            assert_eq!(
                Settlement::instruction_auths_pending(instruction_counter),
                1
            );
            assert_eq!(
                Settlement::user_auths(alice_did, instruction_counter),
                AuthorizationStatus::Authorized
            );
            assert_eq!(
                Settlement::user_auths(bob_did, instruction_counter),
                AuthorizationStatus::Pending
            );
            assert_eq!(
                Settlement::auths_received(instruction_counter, alice_did),
                AuthorizationStatus::Authorized
            );
            assert_eq!(
                Settlement::auths_received(instruction_counter, bob_did),
                AuthorizationStatus::Unknown
            );
            assert_eq!(
                Settlement::instruction_leg_status(instruction_counter, 0),
                LegStatus::ExecutionPending
            );
            assert_eq!(
                Settlement::instruction_leg_status(instruction_counter, 1),
                LegStatus::PendingTokenLock
            );
            assert_eq!(
                Asset::custodian_allowance((&ticker, alice_did, SettlementDID.as_id())),
                amount
            );
            assert_eq!(Asset::total_custody_allowance((&ticker, alice_did)), amount);

            assert_eq!(Asset::balance_of(&ticker, alice_did), alice_init_balance);
            assert_eq!(Asset::balance_of(&ticker, bob_did), bob_init_balance);
            assert_eq!(Asset::balance_of(&ticker2, alice_did), alice_init_balance2);
            assert_eq!(Asset::balance_of(&ticker2, bob_did), bob_init_balance2);

            assert_ok!(Settlement::authorize_instruction(
                bob_signed.clone(),
                instruction_counter,
            ));
            assert_eq!(
                Settlement::instruction_auths_pending(instruction_counter),
                0
            );
            assert_eq!(
                Settlement::user_auths(alice_did, instruction_counter),
                AuthorizationStatus::Authorized
            );
            assert_eq!(
                Settlement::user_auths(bob_did, instruction_counter),
                AuthorizationStatus::Authorized
            );
            assert_eq!(
                Settlement::auths_received(instruction_counter, alice_did),
                AuthorizationStatus::Authorized
            );
            assert_eq!(
                Settlement::auths_received(instruction_counter, bob_did),
                AuthorizationStatus::Authorized
            );
            assert_eq!(
                Settlement::instruction_leg_status(instruction_counter, 0),
                LegStatus::ExecutionPending
            );
            assert_eq!(
                Settlement::instruction_leg_status(instruction_counter, 1),
                LegStatus::ExecutionPending
            );
            assert_eq!(
                Asset::custodian_allowance((&ticker, alice_did, SettlementDID.as_id())),
                amount
            );
            assert_eq!(Asset::total_custody_allowance((&ticker, alice_did)), amount);
            assert_eq!(
                Asset::custodian_allowance((&ticker2, bob_did, SettlementDID.as_id())),
                amount
            );
            assert_eq!(Asset::total_custody_allowance((&ticker2, bob_did)), amount);

            assert_eq!(Asset::balance_of(&ticker, alice_did), alice_init_balance);
            assert_eq!(Asset::balance_of(&ticker, bob_did), bob_init_balance);
            assert_eq!(Asset::balance_of(&ticker2, alice_did), alice_init_balance2);
            assert_eq!(Asset::balance_of(&ticker2, bob_did), bob_init_balance2);

            next_block();

            // Instruction should've settled
            assert_eq!(
                Settlement::user_auths(alice_did, instruction_counter),
                AuthorizationStatus::Authorized
            );
            assert_eq!(
                Settlement::user_auths(bob_did, instruction_counter),
                AuthorizationStatus::Authorized
            );
            assert_eq!(
                Asset::custodian_allowance((&ticker, alice_did, SettlementDID.as_id())),
                0
            );
            assert_eq!(Asset::total_custody_allowance((&ticker, alice_did)), 0);
            assert_eq!(
                Asset::custodian_allowance((&ticker2, bob_did, SettlementDID.as_id())),
                0
            );
            assert_eq!(Asset::total_custody_allowance((&ticker2, bob_did)), 0);
            assert_eq!(Asset::balance_of(&ticker, alice_did), alice_init_balance);
            assert_eq!(Asset::balance_of(&ticker, bob_did), bob_init_balance);
            assert_eq!(Asset::balance_of(&ticker2, alice_did), alice_init_balance2);
            assert_eq!(Asset::balance_of(&ticker2, bob_did), bob_init_balance2);
        });
}

#[test]
fn venue_filtering() {
    ExtBuilder::default()
        .set_max_legs_allowed(500)
        .build()
        .execute_with(|| {
            let alice_signed = Origin::signed(AccountKeyring::Alice.public());
            let alice_did = register_keyring_account(AccountKeyring::Alice).unwrap();
            let bob_signed = Origin::signed(AccountKeyring::Bob.public());
            let bob_did = register_keyring_account(AccountKeyring::Bob).unwrap();
            let token_name = b"ACME";
            let ticker = Ticker::try_from(&token_name[..]).unwrap();
            let venue_counter = init(token_name, ticker, AccountKeyring::Alice.public());
            let block_number = System::block_number() + 1;
            let instruction_counter = Settlement::instruction_counter();

            let legs = vec![Leg {
                from: alice_did,
                to: bob_did,
                asset: ticker,
                amount: 10,
            }];
            assert_ok!(Settlement::add_instruction(
                alice_signed.clone(),
                venue_counter,
                SettlementType::SettleOnBlock(block_number),
                None,
                legs.clone()
            ));
            assert_ok!(Settlement::set_venue_filtering(
                alice_signed.clone(),
                ticker,
                true
            ));
            assert_noop!(
                Settlement::add_instruction(
                    alice_signed.clone(),
                    venue_counter,
                    SettlementType::SettleOnBlock(block_number),
                    None,
                    legs.clone()
                ),
                Error::UnauthorizedVenue
            );
            assert_ok!(Settlement::allow_venues(
                alice_signed.clone(),
                ticker,
                vec![venue_counter]
            ));
            assert_ok!(Settlement::add_instruction(
                alice_signed.clone(),
                venue_counter,
                SettlementType::SettleOnBlock(block_number + 1),
                None,
                legs.clone()
            ));
            assert_ok!(Settlement::authorize_instruction(
                alice_signed.clone(),
                instruction_counter,
            ));
            assert_ok!(Settlement::authorize_instruction(
                alice_signed.clone(),
                instruction_counter + 1,
            ));
            assert_ok!(Settlement::authorize_instruction(
                bob_signed.clone(),
                instruction_counter,
            ));
            assert_ok!(Settlement::authorize_instruction(
                bob_signed.clone(),
                instruction_counter + 1,
            ));
            next_block();
            assert_eq!(Asset::balance_of(&ticker, bob_did), 10);
            assert_ok!(Settlement::disallow_venues(
                alice_signed.clone(),
                ticker,
                vec![venue_counter]
            ));
            next_block();
            // Second instruction fails to settle due to venue being not whitelisted
            assert_eq!(Asset::balance_of(&ticker, bob_did), 10);
        });
}

#[test]
fn basic_fuzzing() {
    ExtBuilder::default()
        .set_max_legs_allowed(500)
        .build()
        .execute_with(|| {
            let alice_signed = Origin::signed(AccountKeyring::Alice.public());
            let alice_did = register_keyring_account(AccountKeyring::Alice).unwrap();
            let bob_signed = Origin::signed(AccountKeyring::Bob.public());
            let bob_did = register_keyring_account(AccountKeyring::Bob).unwrap();
            let charlie_signed = Origin::signed(AccountKeyring::Charlie.public());
            let charlie_did = register_keyring_account(AccountKeyring::Charlie).unwrap();
            let dave_signed = Origin::signed(AccountKeyring::Dave.public());
            let dave_did = register_keyring_account(AccountKeyring::Dave).unwrap();
            let venue_counter = Settlement::venue_counter();
            assert_ok!(Settlement::create_venue(
                Origin::signed(AccountKeyring::Alice.public()),
                VenueDetails::default(),
<<<<<<< HEAD
                vec![AccountKeyring::Alice.public()],
                VenueType::Other
=======
                vec![AccountKeyring::Alice.public()]
>>>>>>> 21cc2153
            ));
            let mut tickers = Vec::with_capacity(40);
            let mut balances = HashMap::with_capacity(320);
            let dids = vec![alice_did, bob_did, charlie_did, dave_did];
            let signers = vec![
                alice_signed.clone(),
                bob_signed.clone(),
                charlie_signed.clone(),
                dave_signed.clone(),
            ];

            for i in 0..10 {
                let mut token_name = [123u8 + u8::try_from(i * 4 + 0).unwrap()];
                tickers.push(Ticker::try_from(&token_name[..]).unwrap());
                create_token(
                    &token_name[..],
                    tickers[i * 4 + 0],
                    AccountKeyring::Alice.public(),
                );

                token_name = [123u8 + u8::try_from(i * 4 + 1).unwrap()];
                tickers.push(Ticker::try_from(&token_name[..]).unwrap());
                create_token(
                    &token_name[..],
                    tickers[i * 4 + 1],
                    AccountKeyring::Bob.public(),
                );

                token_name = [123u8 + u8::try_from(i * 4 + 2).unwrap()];
                tickers.push(Ticker::try_from(&token_name[..]).unwrap());
                create_token(
                    &token_name[..],
                    tickers[i * 4 + 2],
                    AccountKeyring::Charlie.public(),
                );

                token_name = [123u8 + u8::try_from(i * 4 + 3).unwrap()];
                tickers.push(Ticker::try_from(&token_name[..]).unwrap());
                create_token(
                    &token_name[..],
                    tickers[i * 4 + 3],
                    AccountKeyring::Dave.public(),
                );
            }

            let block_number = System::block_number() + 1;
            let instruction_counter = Settlement::instruction_counter();

            // initialize balances
            for i in 0..10 {
                for j in 0..4 {
                    balances.insert((tickers[i * 4 + j], dids[j], "init").encode(), 100_000);
                    balances.insert((tickers[i * 4 + j], dids[j], "final").encode(), 100_000);
                    for k in 0..4 {
                        if j == k {
                            continue;
                        }
                        balances.insert((tickers[i * 4 + j], dids[k], "init").encode(), 0);
                        balances.insert((tickers[i * 4 + j], dids[k], "final").encode(), 0);
                    }
                }
            }

            let mut legs = Vec::with_capacity(100);
            let mut receipts = Vec::with_capacity(100);
            let mut receipt_legs = HashMap::with_capacity(100);
            for i in 0..10 {
                for j in 0..4 {
                    let mut final_i = 100_000;
                    balances.insert((tickers[i * 4 + j], dids[j], "init").encode(), 100_000);
                    for k in 0..4 {
                        if j == k {
                            continue;
                        }
                        balances.insert((tickers[i * 4 + j], dids[k], "init").encode(), 0);
                        if random() {
                            // This leg should happen
                            if random() {
                                // Receipt to be claimed
                                balances.insert((tickers[i * 4 + j], dids[k], "final").encode(), 0);
                                receipts.push(Receipt {
                                    receipt_uid: u64::try_from(k * 1000 + i * 4 + j).unwrap(),
                                    from: dids[j],
                                    to: dids[k],
                                    asset: tickers[i * 4 + j],
                                    amount: 1u128,
                                });
                                receipt_legs.insert(receipts.last().unwrap().encode(), legs.len());
                            } else {
                                balances.insert((tickers[i * 4 + j], dids[k], "final").encode(), 1);
                                final_i -= 1;
                            }
                            legs.push(Leg {
                                from: dids[j],
                                to: dids[k],
                                asset: tickers[i * 4 + j],
                                amount: 1,
                            });
                            if legs.len() >= 100 {
                                break;
                            }
                        }
                    }
                    balances.insert((tickers[i * 4 + j], dids[j], "final").encode(), final_i);
                    if legs.len() >= 100 {
                        break;
                    }
                }
                if legs.len() >= 100 {
                    break;
                }
            }

            assert_ok!(Settlement::add_instruction(
                alice_signed.clone(),
                venue_counter,
                SettlementType::SettleOnBlock(block_number),
                None,
                legs
            ));

            // Authorize instructions and do a few authorize/unauthorize in between
            for signer in signers.clone() {
                for _ in 0..2 {
                    if random() {
                        assert_ok!(Settlement::authorize_instruction(
                            signer.clone(),
                            instruction_counter,
                        ));
                        assert_ok!(Settlement::unauthorize_instruction(
                            signer.clone(),
                            instruction_counter,
                        ));
                    }
                }
                assert_ok!(Settlement::authorize_instruction(
                    signer.clone(),
                    instruction_counter,
                ));
            }

            // Claim receipts and do a few claim/unclaims in between
            for receipt in receipts {
                let leg_num =
                    u64::try_from(*receipt_legs.get(&(receipt.encode())).unwrap()).unwrap();
                let signer = &signers[dids.iter().position(|&from| from == receipt.from).unwrap()];
                for _ in 0..2 {
                    if random() {
                        assert_ok!(Settlement::claim_receipt(
                            signer.clone(),
                            instruction_counter,
                            ReceiptDetails {
                                receipt_uid: receipt.receipt_uid,
                                leg_id: leg_num,
                                signer: AccountKeyring::Alice.public(),
                                signature: OffChainSignature::from(
                                    AccountKeyring::Alice.sign(&receipt.encode())
                                )
                            }
                        ));
                        assert_ok!(Settlement::unclaim_receipt(
                            signer.clone(),
                            instruction_counter,
                            leg_num
                        ));
                    }
                }
                assert_ok!(Settlement::claim_receipt(
                    signer.clone(),
                    instruction_counter,
                    ReceiptDetails {
                        receipt_uid: receipt.receipt_uid,
                        leg_id: leg_num,
                        signer: AccountKeyring::Alice.public(),
                        signature: OffChainSignature::from(
                            AccountKeyring::Alice.sign(&receipt.encode())
                        )
                    }
                ));
            }

            let fail: bool = random();
            if fail {
                let mut rng = thread_rng();
                let signer_to_fail = signers.choose(&mut rng);
                assert_ok!(Settlement::unauthorize_instruction(
                    signer_to_fail.unwrap().clone(),
                    instruction_counter,
                ));
            }

            next_block();

            for i in 0..40 {
                for j in 0..4 {
                    assert_eq!(
                        Asset::custodian_allowance((&tickers[i], dids[j], SettlementDID.as_id())),
                        0
                    );
                    assert_eq!(Asset::total_custody_allowance((&tickers[i], dids[j])), 0);
                    if fail {
                        assert_eq!(
                            Asset::balance_of(&tickers[i], dids[j]),
                            u128::try_from(
                                *balances
                                    .get(&(tickers[i], dids[j], "init").encode())
                                    .unwrap()
                            )
                            .unwrap()
                        );
                    } else {
                        assert_eq!(
                            Asset::balance_of(&tickers[i], dids[j]),
                            u128::try_from(
                                *balances
                                    .get(&(tickers[i], dids[j], "final").encode())
                                    .unwrap()
                            )
                            .unwrap()
                        );
                    }
                }
            }
        });
}

#[test]
fn claim_multiple_receipts_during_authorization() {
    ExtBuilder::default()
        .set_max_legs_allowed(500)
        .build()
        .execute_with(|| {
            let alice_signed = Origin::signed(AccountKeyring::Alice.public());
            let alice_did = register_keyring_account(AccountKeyring::Alice).unwrap();
            let bob_signed = Origin::signed(AccountKeyring::Bob.public());
            let bob_did = register_keyring_account(AccountKeyring::Bob).unwrap();
            let token_name = b"ACME";
            let ticker = Ticker::try_from(&token_name[..]).unwrap();
            let token_name2 = b"ACME2";
            let ticker2 = Ticker::try_from(&token_name2[..]).unwrap();
            let venue_counter = init(token_name, ticker, AccountKeyring::Alice.public());
            init(token_name2, ticker2, AccountKeyring::Bob.public());

            let instruction_counter = Settlement::instruction_counter();
            let alice_init_balance = Asset::balance_of(&ticker, alice_did);
            let bob_init_balance = Asset::balance_of(&ticker, bob_did);
            let alice_init_balance2 = Asset::balance_of(&ticker2, alice_did);
            let bob_init_balance2 = Asset::balance_of(&ticker2, bob_did);

            let amount = 100u128;
            let legs = vec![
                Leg {
                    from: alice_did,
                    to: bob_did,
                    asset: ticker,
                    amount: amount,
                },
                Leg {
                    from: alice_did,
                    to: bob_did,
                    asset: ticker2,
                    amount: amount,
                },
            ];

            assert_ok!(Settlement::add_instruction(
                alice_signed.clone(),
                venue_counter,
                SettlementType::SettleOnAuthorization,
                None,
                legs.clone()
            ));

            assert_eq!(Asset::balance_of(&ticker, alice_did), alice_init_balance);
            assert_eq!(Asset::balance_of(&ticker, bob_did), bob_init_balance);
            assert_eq!(Asset::balance_of(&ticker2, alice_did), alice_init_balance2);
            assert_eq!(Asset::balance_of(&ticker2, bob_did), bob_init_balance2);

            let msg1 = Receipt {
                receipt_uid: 0,
                from: alice_did,
                to: bob_did,
                asset: ticker,
                amount: amount,
            };
            let msg2 = Receipt {
                receipt_uid: 0,
                from: alice_did,
                to: bob_did,
                asset: ticker2,
                amount: amount,
            };
            let msg3 = Receipt {
                receipt_uid: 1,
                from: alice_did,
                to: bob_did,
                asset: ticker2,
                amount: amount,
            };

            assert_noop!(
                Settlement::authorize_with_receipts(
                    alice_signed.clone(),
                    instruction_counter,
                    vec![
                        ReceiptDetails {
                            receipt_uid: 0,
                            leg_id: 0,
                            signer: AccountKeyring::Alice.public(),
                            signature: OffChainSignature::from(
                                AccountKeyring::Alice.sign(&msg1.encode())
                            )
                        },
                        ReceiptDetails {
                            receipt_uid: 0,
                            leg_id: 0,
                            signer: AccountKeyring::Alice.public(),
                            signature: OffChainSignature::from(
                                AccountKeyring::Alice.sign(&msg2.encode())
                            )
                        },
                    ]
                ),
                Error::ReceiptAlreadyClaimed
            );

            assert_ok!(Settlement::authorize_with_receipts(
                alice_signed.clone(),
                instruction_counter,
                vec![
                    ReceiptDetails {
                        receipt_uid: 0,
                        leg_id: 0,
                        signer: AccountKeyring::Alice.public(),
                        signature: OffChainSignature::from(
                            AccountKeyring::Alice.sign(&msg1.encode())
                        )
                    },
                    ReceiptDetails {
                        receipt_uid: 1,
                        leg_id: 1,
                        signer: AccountKeyring::Alice.public(),
                        signature: OffChainSignature::from(
                            AccountKeyring::Alice.sign(&msg3.encode())
                        )
                    },
                ]
            ));

            assert_eq!(
                Settlement::instruction_auths_pending(instruction_counter),
                1
            );
            assert_eq!(
                Settlement::user_auths(alice_did, instruction_counter),
                AuthorizationStatus::Authorized
            );
            assert_eq!(
                Settlement::user_auths(bob_did, instruction_counter),
                AuthorizationStatus::Pending
            );
            assert_eq!(
                Settlement::auths_received(instruction_counter, alice_did),
                AuthorizationStatus::Authorized
            );
            assert_eq!(
                Settlement::auths_received(instruction_counter, bob_did),
                AuthorizationStatus::Unknown
            );
            assert_eq!(
                Settlement::instruction_leg_status(instruction_counter, 0),
                LegStatus::ExecutionToBeSkipped(AccountKeyring::Alice.public(), 0)
            );
            assert_eq!(
                Settlement::instruction_leg_status(instruction_counter, 1),
                LegStatus::ExecutionToBeSkipped(AccountKeyring::Alice.public(), 1)
            );
            assert_eq!(
                Asset::custodian_allowance((&ticker, alice_did, SettlementDID.as_id())),
                0
            );
            assert_eq!(Asset::total_custody_allowance((&ticker, alice_did)), 0);

            assert_eq!(Asset::balance_of(&ticker, alice_did), alice_init_balance);
            assert_eq!(Asset::balance_of(&ticker, bob_did), bob_init_balance);
            assert_eq!(Asset::balance_of(&ticker2, alice_did), alice_init_balance2);
            assert_eq!(Asset::balance_of(&ticker2, bob_did), bob_init_balance2);

            assert_ok!(Settlement::authorize_instruction(
                bob_signed.clone(),
                instruction_counter,
            ));

            // Instruction should've settled
            assert_eq!(
                Settlement::user_auths(alice_did, instruction_counter),
                AuthorizationStatus::Authorized
            );
            assert_eq!(
                Settlement::user_auths(bob_did, instruction_counter),
                AuthorizationStatus::Authorized
            );
            assert_eq!(
                Asset::custodian_allowance((&ticker, alice_did, SettlementDID.as_id())),
                0
            );
            assert_eq!(Asset::total_custody_allowance((&ticker, alice_did)), 0);
            assert_eq!(Asset::balance_of(&ticker, alice_did), alice_init_balance);
            assert_eq!(Asset::balance_of(&ticker, bob_did), bob_init_balance);
            assert_eq!(Asset::balance_of(&ticker2, alice_did), alice_init_balance2);
            assert_eq!(Asset::balance_of(&ticker2, bob_did), bob_init_balance2);
        });
}

#[test]
fn overload_settle_on_block() {
    ExtBuilder::default()
        .set_max_legs_allowed(500)
        .build()
        .execute_with(|| {
            let alice_signed = Origin::signed(AccountKeyring::Alice.public());
            let alice_did = register_keyring_account(AccountKeyring::Alice).unwrap();
            let bob_signed = Origin::signed(AccountKeyring::Bob.public());
            let bob_did = register_keyring_account(AccountKeyring::Bob).unwrap();
            let token_name = b"ACME";
            let ticker = Ticker::try_from(&token_name[..]).unwrap();
            let venue_counter = init(token_name, ticker, AccountKeyring::Alice.public());
            let instruction_counter = Settlement::instruction_counter();
            let alice_init_balance = Asset::balance_of(&ticker, alice_did);
            let bob_init_balance = Asset::balance_of(&ticker, bob_did);

            let block_number = System::block_number() + 1;

            let legs = vec![
                Leg {
                    from: alice_did,
                    to: bob_did,
                    asset: ticker,
                    amount: 1u128,
                };
                500
            ];

            for _ in 0..2 {
                assert_ok!(Settlement::add_instruction(
                    alice_signed.clone(),
                    venue_counter,
                    SettlementType::SettleOnBlock(block_number),
                    None,
                    legs.clone()
                ));
                assert_ok!(Settlement::add_instruction(
                    alice_signed.clone(),
                    venue_counter,
                    SettlementType::SettleOnBlock(block_number + 1),
                    None,
                    legs.clone()
                ));
            }

            for i in &[0u64, 1, 3] {
                assert_ok!(Settlement::authorize_instruction(
                    alice_signed.clone(),
                    instruction_counter + i,
                ));
                assert_ok!(Settlement::authorize_instruction(
                    bob_signed.clone(),
                    instruction_counter + i,
                ));
            }

            assert_eq!(Asset::balance_of(&ticker, alice_did), alice_init_balance);
            assert_eq!(Asset::balance_of(&ticker, bob_did), bob_init_balance);

            assert_eq!(
                Settlement::scheduled_instructions(block_number),
                vec![instruction_counter, instruction_counter + 2]
            );
            assert_eq!(
                Settlement::scheduled_instructions(block_number + 1),
                vec![instruction_counter + 1, instruction_counter + 3]
            );
            assert_eq!(
                Settlement::scheduled_instructions(block_number + 2).len(),
                0
            );

            next_block();
            // First Instruction should've settled
            assert_eq!(
                Asset::balance_of(&ticker, alice_did),
                alice_init_balance - 500
            );
            assert_eq!(Asset::balance_of(&ticker, bob_did), bob_init_balance + 500);
            assert_eq!(Settlement::scheduled_instructions(block_number).len(), 0);
            assert_eq!(
                Settlement::scheduled_instructions(block_number + 1),
                vec![
                    instruction_counter + 1,
                    instruction_counter + 3,
                    instruction_counter + 2
                ]
            );
            assert_eq!(
                Settlement::scheduled_instructions(block_number + 2).len(),
                0
            );

            next_block();
            // Second instruction should've settled
            assert_eq!(
                Asset::balance_of(&ticker, alice_did),
                alice_init_balance - 1000
            );
            assert_eq!(Asset::balance_of(&ticker, bob_did), bob_init_balance + 1000);
            assert_eq!(
                Settlement::scheduled_instructions(block_number + 1).len(),
                0
            );
            assert_eq!(
                Settlement::scheduled_instructions(block_number + 2),
                vec![instruction_counter + 3, instruction_counter + 2]
            );
            assert_eq!(
                Settlement::scheduled_instructions(block_number + 3).len(),
                0
            );

            next_block();
            // Fourth instruction should've settled
            assert_eq!(
                Asset::balance_of(&ticker, alice_did),
                alice_init_balance - 1500
            );
            assert_eq!(Asset::balance_of(&ticker, bob_did), bob_init_balance + 1500);
            assert_eq!(
                Settlement::scheduled_instructions(block_number + 2).len(),
                0
            );
            assert_eq!(
                Settlement::scheduled_instructions(block_number + 3),
                vec![instruction_counter + 2]
            );
            assert_eq!(
                Settlement::scheduled_instructions(block_number + 4).len(),
                0
            );

            assert_noop!(
                Settlement::authorize_instruction(alice_signed.clone(), instruction_counter + 2,),
                Error::InstructionSettleBlockPassed
            );
            next_block();
            // Third instruction should've settled (Failed due to missing auth)
            assert_eq!(
                Asset::balance_of(&ticker, alice_did),
                alice_init_balance - 1500
            );
            assert_eq!(Asset::balance_of(&ticker, bob_did), bob_init_balance + 1500);
            assert_eq!(
                Settlement::scheduled_instructions(block_number + 3).len(),
                0
            );
            assert_eq!(
                Settlement::scheduled_instructions(block_number + 4).len(),
                0
            );
            assert_eq!(
                Settlement::scheduled_instructions(block_number + 5).len(),
                0
            );
        });
}

#[test]
fn encode_receipt() {
    ExtBuilder::default().build().execute_with(|| {
        let token_name = [0x01u8];
        let ticker = Ticker::try_from(&token_name[..]).unwrap();
        let msg1 = Receipt {
            receipt_uid: 0,
            from: IdentityId::try_from(
                "did:poly:0600000000000000000000000000000000000000000000000000000000000000",
            )
            .unwrap(),
            to: IdentityId::try_from(
                "did:poly:0600000000000000000000000000000000000000000000000000000000000000",
            )
            .unwrap(),
            asset: ticker,
            amount: 100u128,
        };
        println!("{:?}", AccountKeyring::Alice.sign(&msg1.encode()));
    });
}

#[test]
fn test_weights_for_settlement_transaction() {
    ExtBuilder::default()
        .set_max_legs_allowed(5) // set maximum no. of legs allowed for an instruction.
        .set_max_tms_allowed(4) // set maximum no. of tms an asset can have.
        .build()
        .execute_with(|| {
            let alice = AccountKeyring::Alice.public();
            let (alice_signed, alice_did) = make_account_without_cdd(alice).unwrap();

            let bob = AccountKeyring::Bob.public();
            let (bob_signed, bob_did) = make_account_without_cdd(bob).unwrap();

            let eve = AccountKeyring::Eve.public();
            let (eve_signed, eve_did) = make_account_without_cdd(eve).unwrap();

            let token_name = b"ACME";
            let ticker = Ticker::try_from(&token_name[..]).unwrap();

            let venue_counter = init(token_name, ticker, alice);
            let instruction_counter = Settlement::instruction_counter();

            // Get token Id.
            let ticker_id = Identity::get_token_did(&ticker).unwrap();

            // Remove existing rules
            assert_ok!(ComplianceManager::remove_active_rule(
                alice_signed.clone(),
                ticker,
                1
            ));
            // Add claim rules for settlement
            assert_ok!(ComplianceManager::add_active_rule(
                alice_signed.clone(),
                ticker,
                vec![
                    Rule {
                        rule_type: RuleType::IsPresent(Claim::Accredited(ticker_id)),
                        issuers: vec![eve_did]
                    },
                    Rule {
                        rule_type: RuleType::IsAbsent(Claim::BuyLockup(ticker_id)),
                        issuers: vec![eve_did]
                    }
                ],
                vec![
                    Rule {
                        rule_type: RuleType::IsPresent(Claim::Accredited(ticker_id)),
                        issuers: vec![eve_did]
                    },
                    Rule {
                        rule_type: RuleType::IsAnyOf(vec![
                            Claim::BuyLockup(ticker_id),
                            Claim::KnowYourCustomer(ticker_id)
                        ]),
                        issuers: vec![eve_did]
                    }
                ]
            ));

            // Providing claim to sender and receiver
            // For Alice
            assert_add_claim!(eve_signed.clone(), alice_did, Claim::Accredited(ticker_id));
            // For Bob
            assert_add_claim!(eve_signed.clone(), bob_did, Claim::Accredited(ticker_id));
            assert_add_claim!(
                eve_signed.clone(),
                bob_did,
                Claim::KnowYourCustomer(ticker_id)
            );

            // Create instruction
            let legs = vec![Leg {
                from: alice_did,
                to: bob_did,
                asset: ticker,
                amount: 100u128,
            }];

            let weight_to_add_instruction = SettlementCall::<TestStorage>::add_instruction(
                venue_counter,
                SettlementType::SettleOnAuthorization,
                None,
                legs.clone(),
            )
            .get_dispatch_info()
            .weight;

            assert_ok!(Settlement::add_instruction(
                alice_signed.clone(),
                venue_counter,
                SettlementType::SettleOnAuthorization,
                None,
                legs.clone()
            ));

            assert_eq!(
                weight_to_add_instruction,
                950_000_000 + 1_000_000 * u64::try_from(legs.len()).unwrap()
            );

            // Authorize instruction by Alice first and check for weight.
            let weight_for_authorize_instruction_1 =
                SettlementCall::<TestStorage>::authorize_instruction(instruction_counter)
                    .get_dispatch_info()
                    .weight;
            let result_authorize_instruction_1 =
                Settlement::authorize_instruction(alice_signed.clone(), instruction_counter);
            assert_ok!(result_authorize_instruction_1);
            assert_eq!(
                weight_for::weight_for_authorize_instruction::<TestStorage>(),
                weight_for_authorize_instruction_1
                    - weight_for::weight_for_transfer::<TestStorage>()
            );

            let weight_for_authorize_instruction_2 =
                SettlementCall::<TestStorage>::authorize_instruction(instruction_counter)
                    .get_dispatch_info()
                    .weight;
            let result_authorize_instruction_2 =
                Settlement::authorize_instruction(bob_signed.clone(), instruction_counter);
            assert_ok!(result_authorize_instruction_2);
            assert_eq!(Asset::balance_of(ticker, bob_did), 100);
            let acutal_weight = result_authorize_instruction_2
                .unwrap()
                .actual_weight
                .unwrap();
            let (transfer_result, weight_for_is_valid_transfer) =
                Asset::_is_valid_transfer(&ticker, alice, Some(alice_did), Some(bob_did), 100)
                    .unwrap();
            assert_eq!(transfer_result, 81);
            assert!(weight_for_authorize_instruction_2 > acutal_weight);
        });
}<|MERGE_RESOLUTION|>--- conflicted
+++ resolved
@@ -10,10 +10,7 @@
 use pallet_settlement::{
     self as settlement, weight_for, AuthorizationStatus, Call as SettlementCall, Instruction,
     InstructionStatus, Leg, LegStatus, Receipt, ReceiptDetails, SettlementType, VenueDetails,
-<<<<<<< HEAD
     VenueType,
-=======
->>>>>>> 21cc2153
 };
 use polymesh_common_utilities::SystematicIssuers::Settlement as SettlementDID;
 use polymesh_primitives::{Claim, IdentityId, Rule, RuleType, Ticker};
@@ -96,22 +93,15 @@
             assert_ok!(Settlement::create_venue(
                 alice_signed,
                 VenueDetails::default(),
-<<<<<<< HEAD
                 vec![AccountKeyring::Alice.public(), AccountKeyring::Bob.public()],
                 VenueType::Exchange
-=======
-                vec![AccountKeyring::Alice.public(), AccountKeyring::Bob.public()]
->>>>>>> 21cc2153
             ));
             let venue_info = Settlement::venue_info(venue_counter);
             assert_eq!(Settlement::venue_counter(), venue_counter + 1);
             assert_eq!(venue_info.creator, alice_did);
             assert_eq!(venue_info.instructions.len(), 0);
             assert_eq!(venue_info.details, VenueDetails::default());
-<<<<<<< HEAD
             assert_eq!(venue_info.venue_type, VenueType::Exchange);
-=======
->>>>>>> 21cc2153
             assert_eq!(
                 Settlement::venue_signers(venue_counter, AccountKeyring::Alice.public()),
                 true
@@ -1091,11 +1081,7 @@
             let ticker2 = Ticker::try_from(&token_name2[..]).unwrap();
             let venue_counter = init(token_name, ticker, AccountKeyring::Alice.public());
             init(token_name2, ticker2, AccountKeyring::Bob.public());
-<<<<<<< HEAD
-            assert_ok!(ComplianceManager::reset_active_rules(
-=======
             assert_ok!(ComplianceManager::reset_asset_compliance(
->>>>>>> 21cc2153
                 Origin::signed(AccountKeyring::Bob.public()),
                 ticker2,
             ));
@@ -1404,12 +1390,8 @@
             assert_ok!(Settlement::create_venue(
                 Origin::signed(AccountKeyring::Alice.public()),
                 VenueDetails::default(),
-<<<<<<< HEAD
                 vec![AccountKeyring::Alice.public()],
                 VenueType::Other
-=======
-                vec![AccountKeyring::Alice.public()]
->>>>>>> 21cc2153
             ));
             let mut tickers = Vec::with_capacity(40);
             let mut balances = HashMap::with_capacity(320);
