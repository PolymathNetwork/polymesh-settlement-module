[package]
name = "pallet-settlement"
version = "0.1.0"
authors = ["Polymath"]
edition = "2018"

[dependencies]
polymesh-common-utilities = { path = "../common", default-features = false }
pallet-balances = { path = "../balances", default-features = false  }
pallet-identity = { path = "../identity", default-features = false  }
polymesh-primitives = { path = "../../primitives", default-features = false }
polymesh-primitives-derive = { path = "../../primitives_derive", default-features = false }

serde = { version = "1.0.104", default-features = false }
serde_derive = { version = "1.0.104", optional = true, default-features = false  }
codec = { package = "parity-scale-codec", version = "1.1.0", default-features = false, features = ["derive"] }

<<<<<<< HEAD
sp-core = { git = "https://github.com/paritytech/substrate", default-features = false, branch = "at-add-dispatch-call" }
sp-std = { package = "sp-std", git = "https://github.com/paritytech/substrate", default-features = false, branch = "at-add-dispatch-call" }
sp-io = { git = "https://github.com/paritytech/substrate", default-features = false, branch = "at-add-dispatch-call" }
sp-serializer = { git = "https://github.com/paritytech/substrate", default-features = false, branch = "at-add-dispatch-call" }
sp-runtime = { git = "https://github.com/paritytech/substrate", default-features = false, branch = "at-add-dispatch-call" }
sp-version = { package = "sp-version", git = "https://github.com/paritytech/substrate", default-features = false, branch = "at-add-dispatch-call" }
sp-api = { package = "sp-api", git = "https://github.com/paritytech/substrate", default-features = false, branch = "at-add-dispatch-call" }
pallet-timestamp = { package = "pallet-timestamp", git = "https://github.com/paritytech/substrate", default-features = false, branch = "at-add-dispatch-call" }

frame-system = { package = "frame-system", git = "https://github.com/paritytech/substrate", default-features = false, branch = "at-add-dispatch-call" }
frame-support = { git = "https://github.com/paritytech/substrate", default-features = false, branch = "at-add-dispatch-call" }
=======
sp-core = { git = "https://github.com/paritytech/substrate", default-features = false, tag = "v2.0.0-rc4" }
sp-std = { git = "https://github.com/paritytech/substrate", default-features = false, tag = "v2.0.0-rc4" }
sp-io = { git = "https://github.com/paritytech/substrate", default-features = false, tag = "v2.0.0-rc4" }
sp-serializer = { git = "https://github.com/paritytech/substrate", default-features = false, tag = "v2.0.0-rc4" }
sp-runtime = { git = "https://github.com/paritytech/substrate", default-features = false, tag = "v2.0.0-rc4" }
sp-version = { git = "https://github.com/paritytech/substrate", default-features = false, tag = "v2.0.0-rc4" }
sp-api = { git = "https://github.com/paritytech/substrate", default-features = false, tag = "v2.0.0-rc4" }
pallet-timestamp = { git = "https://github.com/paritytech/substrate", default-features = false, tag = "v2.0.0-rc4" }

frame-system = { git = "https://github.com/paritytech/substrate", default-features = false, tag = "v2.0.0-rc4" }
frame-support = { git = "https://github.com/paritytech/substrate", default-features = false, tag = "v2.0.0-rc4" }
>>>>>>> dca34199

[features]
equalize = []
default = ["std", "equalize"]
no_std = []
only-staking = []
std = [
	"serde_derive",
	"serde/std",
	"codec/std",
	"sp-std/std",
	"sp-io/std",
	"sp-core/std",
	"sp-runtime/std",
	"sp-version/std",
	"sp-api/std",
	"frame-system/std",
	"frame-support/std",
	"polymesh-common-utilities/std",
	"pallet-balances/std",
	"polymesh-primitives/std",
	"pallet-identity/std",
]<|MERGE_RESOLUTION|>--- conflicted
+++ resolved
@@ -15,31 +15,17 @@
 serde_derive = { version = "1.0.104", optional = true, default-features = false  }
 codec = { package = "parity-scale-codec", version = "1.1.0", default-features = false, features = ["derive"] }
 
-<<<<<<< HEAD
 sp-core = { git = "https://github.com/paritytech/substrate", default-features = false, branch = "at-add-dispatch-call" }
-sp-std = { package = "sp-std", git = "https://github.com/paritytech/substrate", default-features = false, branch = "at-add-dispatch-call" }
+sp-std = { git = "https://github.com/paritytech/substrate", default-features = false, branch = "at-add-dispatch-call" }
 sp-io = { git = "https://github.com/paritytech/substrate", default-features = false, branch = "at-add-dispatch-call" }
 sp-serializer = { git = "https://github.com/paritytech/substrate", default-features = false, branch = "at-add-dispatch-call" }
 sp-runtime = { git = "https://github.com/paritytech/substrate", default-features = false, branch = "at-add-dispatch-call" }
-sp-version = { package = "sp-version", git = "https://github.com/paritytech/substrate", default-features = false, branch = "at-add-dispatch-call" }
-sp-api = { package = "sp-api", git = "https://github.com/paritytech/substrate", default-features = false, branch = "at-add-dispatch-call" }
-pallet-timestamp = { package = "pallet-timestamp", git = "https://github.com/paritytech/substrate", default-features = false, branch = "at-add-dispatch-call" }
+sp-version = { git = "https://github.com/paritytech/substrate", default-features = false, branch = "at-add-dispatch-call" }
+sp-api = { git = "https://github.com/paritytech/substrate", default-features = false, branch = "at-add-dispatch-call" }
+pallet-timestamp = { git = "https://github.com/paritytech/substrate", default-features = false, branch = "at-add-dispatch-call" }
 
-frame-system = { package = "frame-system", git = "https://github.com/paritytech/substrate", default-features = false, branch = "at-add-dispatch-call" }
+frame-system = { git = "https://github.com/paritytech/substrate", default-features = false, branch = "at-add-dispatch-call" }
 frame-support = { git = "https://github.com/paritytech/substrate", default-features = false, branch = "at-add-dispatch-call" }
-=======
-sp-core = { git = "https://github.com/paritytech/substrate", default-features = false, tag = "v2.0.0-rc4" }
-sp-std = { git = "https://github.com/paritytech/substrate", default-features = false, tag = "v2.0.0-rc4" }
-sp-io = { git = "https://github.com/paritytech/substrate", default-features = false, tag = "v2.0.0-rc4" }
-sp-serializer = { git = "https://github.com/paritytech/substrate", default-features = false, tag = "v2.0.0-rc4" }
-sp-runtime = { git = "https://github.com/paritytech/substrate", default-features = false, tag = "v2.0.0-rc4" }
-sp-version = { git = "https://github.com/paritytech/substrate", default-features = false, tag = "v2.0.0-rc4" }
-sp-api = { git = "https://github.com/paritytech/substrate", default-features = false, tag = "v2.0.0-rc4" }
-pallet-timestamp = { git = "https://github.com/paritytech/substrate", default-features = false, tag = "v2.0.0-rc4" }
-
-frame-system = { git = "https://github.com/paritytech/substrate", default-features = false, tag = "v2.0.0-rc4" }
-frame-support = { git = "https://github.com/paritytech/substrate", default-features = false, tag = "v2.0.0-rc4" }
->>>>>>> dca34199
 
 [features]
 equalize = []
